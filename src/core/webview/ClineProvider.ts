--- conflicted
+++ resolved
@@ -10,7 +10,6 @@
 import * as vscode from "vscode"
 
 import { FileLogger } from "../logging/FileLogger"
-
 import {
 	type TaskProviderLike,
 	type TaskProviderEvents,
@@ -115,14 +114,11 @@
 	protected mcpHub?: McpHub // Change from private to protected
 	private marketplaceManager: MarketplaceManager
 	private mdmService?: MdmService
-<<<<<<< HEAD
 	private fileLogger: FileLogger
-=======
 	private taskCreationCallback: (task: Task) => void
 	private taskEventListeners: WeakMap<Task, Array<() => void>> = new WeakMap()
 
 	private recentTasksCache?: string[]
->>>>>>> 91f3dd90
 
 	public isViewLaunched = false
 	public settingsImportedAt?: number
@@ -142,15 +138,6 @@
 		this.log("ClineProvider instantiated")
 		ClineProvider.activeInstances.add(this)
 
-		// Initialize FileLogger for persistent debugging
-		this.fileLogger = new FileLogger(path.join(getWorkspacePath(), 'roo-code'))
-		// Log instantiation with diagnostic markers
-		this.fileLogger.info('WEBVIEW_LIFECYCLE', 'ClineProvider instantiated', {
-			renderContext: this.renderContext,
-			extensionPath: context.extensionPath,
-			timestamp: new Date().toISOString()
-		}).catch(error => console.error('[DIAGNOSTIC-DISPOSE] FileLogger error:', error))
-
 		this.mdmService = mdmService
 		this.updateGlobalState("codebaseIndexModels", EMBEDDING_MODEL_PROFILES)
 
@@ -170,6 +157,7 @@
 		})
 
 		// Initialize MCP Hub through the singleton manager
+		this.fileLogger = new FileLogger(context.logUri, "cline-provider.log")
 		McpServerManager.getInstance(this.context, this)
 			.then((hub) => {
 				this.mcpHub = hub
@@ -483,36 +471,16 @@
 	- https://github.com/microsoft/vscode-extension-samples/blob/main/webview-sample/src/extension.ts
 	*/
 	private clearWebviewResources() {
-		this.fileLogger.info('WEBVIEW_LIFECYCLE', '[DIAGNOSTIC-DISPOSE] Starting clearWebviewResources', {
-			webviewDisposablesCount: this.webviewDisposables.length,
-			timestamp: new Date().toISOString()
-		}).catch(error => console.error('[DIAGNOSTIC-DISPOSE] FileLogger error:', error))
-
-		let disposedCount = 0
 		while (this.webviewDisposables.length) {
 			const x = this.webviewDisposables.pop()
 			if (x) {
 				x.dispose()
-				disposedCount++
-			}
-		}
-
-		this.fileLogger.info('WEBVIEW_LIFECYCLE', '[DIAGNOSTIC-DISPOSE] clearWebviewResources completed', {
-			disposedCount,
-			remainingDisposables: this.webviewDisposables.length,
-			timestamp: new Date().toISOString()
-		}).catch(error => console.error('[DIAGNOSTIC-DISPOSE] FileLogger error:', error))
+			}
+		}
 	}
 
 	async dispose() {
 		this.log("Disposing ClineProvider...")
-		
-		await this.fileLogger.info('WEBVIEW_LIFECYCLE', '[DIAGNOSTIC-DISPOSE] Starting ClineProvider dispose', {
-			clineStackLength: this.clineStack.length,
-			viewExists: !!this.view,
-			viewType: this.view ? ('onDidChangeViewState' in this.view ? 'tab' : 'sidebar') : 'none',
-			timestamp: new Date().toISOString()
-		}).catch(error => console.error('[DIAGNOSTIC-DISPOSE] FileLogger error:', error))
 
 		// Clear all tasks from the stack.
 		while (this.clineStack.length > 0) {
@@ -520,14 +488,10 @@
 		}
 
 		this.log("Cleared all tasks")
-		await this.fileLogger.info('WEBVIEW_LIFECYCLE', '[DIAGNOSTIC-DISPOSE] Cleared all tasks from stack')
-			.catch(error => console.error('[DIAGNOSTIC-DISPOSE] FileLogger error:', error))
 
 		if (this.view && "dispose" in this.view) {
 			this.view.dispose()
 			this.log("Disposed webview")
-			await this.fileLogger.info('WEBVIEW_LIFECYCLE', '[DIAGNOSTIC-DISPOSE] Disposed webview view')
-				.catch(error => console.error('[DIAGNOSTIC-DISPOSE] FileLogger error:', error))
 		}
 
 		this.clearWebviewResources()
@@ -537,13 +501,11 @@
 			CloudService.instance.off("settings-updated", this.handleCloudSettingsUpdate)
 		}
 
-		let mainDisposablesCount = 0
 		while (this.disposables.length) {
 			const x = this.disposables.pop()
 
 			if (x) {
 				x.dispose()
-				mainDisposablesCount++
 			}
 		}
 
@@ -554,24 +516,13 @@
 		this.marketplaceManager?.cleanup()
 		this.customModesManager?.dispose()
 		this.log("Disposed all disposables")
-		
-		await this.fileLogger.info('WEBVIEW_LIFECYCLE', '[DIAGNOSTIC-DISPOSE] Disposed main resources', {
-			mainDisposablesCount,
-			timestamp: new Date().toISOString()
-		}).catch(error => console.error('[DIAGNOSTIC-DISPOSE] FileLogger error:', error))
-
 		ClineProvider.activeInstances.delete(this)
+		this.fileLogger.info("CLINE_PROVIDER", "Disposing ClineProvider")
 
 		// Clean up any event listeners attached to this provider
 		this.removeAllListeners()
 
 		McpServerManager.unregisterProvider(this)
-
-		// Dispose FileLogger last
-		await this.fileLogger.info('WEBVIEW_LIFECYCLE', '[DIAGNOSTIC-DISPOSE] ClineProvider dispose completed')
-			.catch(error => console.error('[DIAGNOSTIC-DISPOSE] FileLogger error:', error))
-		await this.fileLogger.dispose().catch(error =>
-			console.error('[DIAGNOSTIC-DISPOSE] FileLogger disposal error:', error))
 	}
 
 	public static getVisibleInstance(): ClineProvider | undefined {
@@ -675,22 +626,9 @@
 	async resolveWebviewView(webviewView: vscode.WebviewView | vscode.WebviewPanel) {
 		this.log("Resolving webview view")
 
-		// Log webview creation with diagnostic markers
+		this.view = webviewView
 		const inTabMode = "onDidChangeViewState" in webviewView
-		await this.fileLogger.info('WEBVIEW_LIFECYCLE', '[DIAGNOSTIC-DISPOSE] Webview view created', {
-			mode: inTabMode ? 'tab' : 'sidebar',
-			renderContext: this.renderContext,
-			timestamp: new Date().toISOString()
-		}).catch(error => console.error('[DIAGNOSTIC-DISPOSE] FileLogger error:', error))
-
-		this.view = webviewView
-<<<<<<< HEAD
-
-		// Set panel reference according to webview type
-=======
-		const inTabMode = "onDidChangeViewState" in webviewView
-
->>>>>>> 91f3dd90
+
 		if (inTabMode) {
 			setPanel(webviewView, "tab")
 		} else if ("onDidChangeVisibility" in webviewView) {
@@ -781,33 +719,15 @@
 		// This happens when the user closes the view or when the view is closed programmatically
 		webviewView.onDidDispose(
 			async () => {
-				// Log the dispose event trigger with detailed context
-				await this.fileLogger.info('WEBVIEW_LIFECYCLE', '[DIAGNOSTIC-DISPOSE] Webview onDidDispose event triggered', {
-					mode: inTabMode ? 'tab' : 'sidebar',
-					viewVisible: this.view?.visible,
-					webviewDisposablesCount: this.webviewDisposables.length,
-					mainDisposablesCount: this.disposables.length,
-					timestamp: new Date().toISOString()
-				}).catch(error => console.error('[DIAGNOSTIC-DISPOSE] FileLogger error:', error))
-
 				if (inTabMode) {
 					this.log("Disposing ClineProvider instance for tab view")
-					await this.fileLogger.info('WEBVIEW_LIFECYCLE', '[DIAGNOSTIC-DISPOSE] Disposing ClineProvider instance for tab view')
-						.catch(error => console.error('[DIAGNOSTIC-DISPOSE] FileLogger error:', error))
 					await this.dispose()
 				} else {
 					this.log("Clearing webview resources for sidebar view")
-					await this.fileLogger.info('WEBVIEW_LIFECYCLE', '[DIAGNOSTIC-DISPOSE] Clearing webview resources for sidebar view')
-						.catch(error => console.error('[DIAGNOSTIC-DISPOSE] FileLogger error:', error))
 					this.clearWebviewResources()
 					// Reset current workspace manager reference when view is disposed
 					this.currentWorkspaceManager = undefined
 				}
-
-				await this.fileLogger.info('WEBVIEW_LIFECYCLE', '[DIAGNOSTIC-DISPOSE] Webview onDidDispose event completed', {
-					mode: inTabMode ? 'tab' : 'sidebar',
-					timestamp: new Date().toISOString()
-				}).catch(error => console.error('[DIAGNOSTIC-DISPOSE] FileLogger error:', error))
 			},
 			null,
 			this.disposables,
